name:           distributed-process-platform
version:        0.1.0
cabal-version:  >=1.8
build-type:     Simple
license:        BSD3
license-file:   LICENCE
stability:      experimental
Copyright:      Tim Watson
Author:         Tim Watson
Maintainer:     watson.timothy@gmail.com
Stability:      experimental
Homepage:       http://github.com/haskell-distributed/distributed-process-platform
Bug-Reports:    mailto:watson.timothy@gmail.com
synopsis:       TODO
description:    TODO
category:       Control
tested-with:    GHC ==7.4.1
data-dir:       ""

source-repository head
  type:      git
  location:  https://github.com/hyperthunk/distributed-process-platform

library
  build-depends:
                   base >= 4,
                   distributed-process,
                   derive,
                   distributed-static,
                   binary,
                   mtl,
                   stm >= 2.3 && < 2.5,
                   transformers
  hs-source-dirs:   src
  ghc-options:      -Wall
  exposed-modules:
                   Control.Distributed.Process.Platform,
                   Control.Distributed.Process.Platform.GenServer,
                   Control.Distributed.Process.Platform.Timer,
<<<<<<< Updated upstream
                   Control.Distributed.Process.Platform.Async
  other-modules:   Control.Distributed.Process.Platform.Internal.Primitives
<<<<<<< HEAD
=======
                   Control.Distributed.Process.Platform.Async,
                   Control.Distributed.Process.Platform.Call,
                   Control.Distributed.Process.Platform.Time,
                   Control.Distributed.Process.Platform.Test
  other-modules:   
                   Control.Distributed.Process.Platform.Internal.Primitives
                   Control.Distributed.Process.Platform.Internal.Types
>>>>>>> Stashed changes
=======
                   Control.Distributed.Process.Platform.Internal.Types
>>>>>>> 7af32474

test-suite TimerTests
  type:            exitcode-stdio-1.0
  x-uses-tf:       true
  build-depends:
                   base >= 4.4 && < 5,
                   ansi-terminal >= 0.5 && < 0.6,
                   distributed-process,
                   derive,
                   network-transport >= 0.3 && < 0.4,
                   mtl,
                   network-transport-tcp >= 0.3 && < 0.4,
                   binary >= 0.5 && < 0.7,
                   network >= 2.3 && < 2.5,
                   HUnit >= 1.2 && < 2,
                   test-framework >= 0.6 && < 0.9,
                   test-framework-hunit,
                   transformers
  hs-source-dirs:
                   src,
                   tests
  ghc-options:     -Wall -threaded -rtsopts -with-rtsopts=-N -fno-warn-unused-do-bind
  other-modules:
                   Control.Distributed.Process.Platform.Timer,
                   Control.Distributed.Process.Platform
                   Control.Distributed.Process.Platform.Internal.Primitives
                   Control.Distributed.Process.Platform.Internal.Types
                   TestUtils
  extensions:      CPP
  main-is:         TestTimer.hs

test-suite PrimitivesTests
  type:            exitcode-stdio-1.0
  x-uses-tf:       true
  build-depends:
                   base >= 4.4 && < 5,
                   ansi-terminal >= 0.5 && < 0.6,
                   distributed-process,
                   derive,
                   network-transport >= 0.3 && < 0.4,
                   mtl,
                   network-transport-tcp >= 0.3 && < 0.4,
                   binary >= 0.5 && < 0.7,
                   network >= 2.3 && < 2.5,
                   HUnit >= 1.2 && < 2,
                   test-framework >= 0.6 && < 0.9,
                   test-framework-hunit,
                   transformers
  hs-source-dirs:
                   src,
                   tests
  ghc-options:     -Wall -threaded -rtsopts -with-rtsopts=-N -fno-warn-unused-do-bind
  other-modules:
                   Control.Distributed.Process.Platform
                   Control.Distributed.Process.Platform.Internal.Primitives
                   TestUtils
  extensions:      CPP
  main-is:         TestPrimitives.hs<|MERGE_RESOLUTION|>--- conflicted
+++ resolved
@@ -37,22 +37,9 @@
                    Control.Distributed.Process.Platform,
                    Control.Distributed.Process.Platform.GenServer,
                    Control.Distributed.Process.Platform.Timer,
-<<<<<<< Updated upstream
                    Control.Distributed.Process.Platform.Async
   other-modules:   Control.Distributed.Process.Platform.Internal.Primitives
-<<<<<<< HEAD
-=======
-                   Control.Distributed.Process.Platform.Async,
-                   Control.Distributed.Process.Platform.Call,
-                   Control.Distributed.Process.Platform.Time,
-                   Control.Distributed.Process.Platform.Test
-  other-modules:   
-                   Control.Distributed.Process.Platform.Internal.Primitives
                    Control.Distributed.Process.Platform.Internal.Types
->>>>>>> Stashed changes
-=======
-                   Control.Distributed.Process.Platform.Internal.Types
->>>>>>> 7af32474
 
 test-suite TimerTests
   type:            exitcode-stdio-1.0
